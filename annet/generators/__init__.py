--- conflicted
+++ resolved
@@ -288,15 +288,9 @@
         else:
             raise RuntimeError(f"Unknown generator class type: cls={gen.__class__} TYPE={gen.__class__.TYPE}")
         try:
-<<<<<<< HEAD
             result = run_generator_fn(gen, device)
-        except NotSupportedDevice:
-            logger.info("generator %s is not supported for this device", gen)
-=======
-            result = run_generator_fn(gen, device, storage)
         except NotSupportedDevice as exc:
             logger.info("generator %s raised unsupported error: %r", gen, exc)
->>>>>>> ddbb1192
             continue
         if result:
             add_result_fn(result)
@@ -305,49 +299,23 @@
 
 
 @tracing.function(min_duration="0.5")
-<<<<<<< HEAD
 def _run_entire_generator(gen: "Entire", device: "Device") -> Optional[GeneratorResult]:
-=======
-def _run_entire_generator(gen: "Entire", device: "Device", storage: Storage) -> Optional[GeneratorResult]:
     logger = get_logger(generator=_make_generator_ctx(gen))
     if not gen.supports_device(device):
         logger.info("generator %s is not supported for device %s", gen, device.hostname)
         return
 
->>>>>>> ddbb1192
     span = tracing_connector.get().get_current_span()
     if span:
         tracing_connector.get().set_device_attributes(span, device)
         tracing_connector.get().set_dimensions_attributes(span, gen, device)
 
     path = gen.path(device)
-<<<<<<< HEAD
-    if path:
-        logger.info("Generating ENTIRE ...")
-
-        with GeneratorPerfMesurer(gen, trace_min_duration="0.5") as pm:
-            output = gen(device)
-
-        reload_cmds = gen.get_reload_cmds(device)
-        prio = gen.prio
-
-        return GeneratorEntireResult(
-            name=gen.__class__.__name__,
-            tags=gen.TAGS,
-            path=path,
-            output=output,
-            reload=reload_cmds,
-            prio=prio,
-            perf=pm.last_result,
-            is_safe=gen.is_safe(device),
-        )
-    return None
-=======
     if not path:
         raise RuntimeError("entire generator should return non-empty path")
 
     logger.info("Generating ENTIRE ...")
-    with GeneratorPerfMesurer(gen, storage, trace_min_duration="0.5") as pm:
+    with GeneratorPerfMesurer(gen, trace_min_duration="0.5") as pm:
         output = gen(device)
 
     return GeneratorEntireResult(
@@ -360,7 +328,6 @@
         perf=pm.last_result,
         is_safe=gen.is_safe(device),
     )
->>>>>>> ddbb1192
 
 
 def _make_generator_ctx(gen):
@@ -387,30 +354,8 @@
     else:
         acl = [acl_item_or_list_of_items]
 
-<<<<<<< HEAD
-    if path:
-        logger.info("Generating JSON_FRAGMENT ...")
-
-        with GeneratorPerfMesurer(gen) as pm:
-            config = gen(device)
-
-        reload_cmds = gen.get_reload_cmds(device)
-
-        return GeneratorJSONFragmentResult(
-            name=gen.__class__.__name__,
-            tags=gen.TAGS,
-            path=path,
-            acl=acl,
-            config=config,
-            reload=reload_cmds,
-            perf=pm.last_result,
-            is_safe=gen.is_safe(device),
-            reload_prio=gen.reload_prio,
-        )
-    return None
-=======
     logger.info("Generating JSON_FRAGMENT ...")
-    with GeneratorPerfMesurer(gen, storage) as pm:
+    with GeneratorPerfMesurer(gen) as pm:
         config = gen(device)
     reload_cmds = gen.get_reload_cmds(device)
     return GeneratorJSONFragmentResult(
@@ -424,7 +369,6 @@
         is_safe=gen.is_safe(device),
         reload_prio=gen.reload_prio,
     )
->>>>>>> ddbb1192
 
 
 def _get_generators(module_paths: Union[List[str], dict], storage, device=None):
@@ -446,21 +390,7 @@
         module = importlib.import_module(module_path)
         if hasattr(module, "get_generators"):
             generators: List[BaseGenerator] = module.get_generators(storage)
-<<<<<<< HEAD
-            if device is None:
-                res_generators += generators
-            else:
-                logger = get_logger()
-                for gen in generators:
-                    if not gen.supports_device(device):
-                        logger.info("generator %s does not support device %s, skipping", gen, type(device))
-                    elif not gen.supports_vendor(device.hw.vendor):
-                        logger.info("generator %s does not support device vendor %s, skipping", gen, device.hw.vendor)
-                    else:
-                        res_generators.append(gen)
-=======
             res_generators += generators
->>>>>>> ddbb1192
     return res_generators
 
 
@@ -475,305 +405,6 @@
     return res_generators
 
 
-<<<<<<< HEAD
-=======
-class InvalidValueFromGenerator(ValueError):
-    pass
-
-
-class GenStringable(abc.ABC):
-    @abc.abstractmethod
-    def gen_str(self) -> str:
-        pass
-
-
-ParamsList = tabparser.JuniperList
-
-
-def _filter_str(value: Union[str, int, float, tabparser.JuniperList, ParamsList, GenStringable]):
-    if isinstance(value, (
-        str,
-        int,
-        float,
-        tabparser.JuniperList,
-        ParamsList,
-    )):
-        return str(value)
-
-    if hasattr(value, "gen_str") and callable(value.gen_str):
-        return value.gen_str()
-
-    raise InvalidValueFromGenerator("Invalid yield type: %s(%s)" % (type(value).__name__, value))
-
-
-# =====
-class BaseGenerator:
-    TYPE: str
-    TAGS: list[str]
-
-    def supports_device(self, device: Device) -> bool:  # pylint: disable=unused-argument
-        return True
-
-
-class TreeGenerator(BaseGenerator):
-    def __init__(self, indent="  "):
-        self._indents = []
-        self._rows = []
-        self._block_path = []
-        self._indent = indent
-
-    @tracing.contextmanager(min_duration="0.1")
-    @contextlib.contextmanager
-    def block(self, *tokens, indent=None):
-        span = tracing_connector.get().get_current_span()
-        if span:
-            span.set_attribute("tokens", " ".join(map(str, tokens)))
-
-        indent = self._indent if indent is None else indent
-        block = " ".join(map(_filter_str, tokens))
-        self._block_path.append(block)
-        self._append_text(block)
-        self._indents.append(indent)
-        yield
-        self._indents.pop(-1)
-        self._block_path.pop(-1)
-
-    @contextlib.contextmanager
-    def block_if(self, *tokens, condition=DefaultBlockIfCondition):
-        if condition is DefaultBlockIfCondition:
-            condition = (None not in tokens and "" not in tokens)
-        if condition:
-            with self.block(*tokens):
-                yield
-                return
-        yield
-
-    @contextlib.contextmanager
-    def multiblock(self, *blocks):
-        if blocks:
-            blk = blocks[0]
-            tokens = blk if isinstance(blk, (list, tuple)) else [blk]
-            with self.block(*tokens):
-                with self.multiblock(*blocks[1:]):
-                    yield
-                    return
-        yield
-
-    @contextlib.contextmanager
-    def multiblock_if(self, *blocks, condition=DefaultBlockIfCondition):
-        if condition is DefaultBlockIfCondition:
-            condition = (None not in blocks)
-            if condition:
-                if blocks:
-                    blk = blocks[0]
-                    tokens = blk if isinstance(blk, (list, tuple)) else [blk]
-                    with self.block(*tokens):
-                        with self.multiblock(*blocks[1:]):
-                            yield
-                            return
-        yield
-
-    # ===
-    def _append_text(self, text):
-        self._append_text_cb(text)
-
-    def _append_text_cb(self, text, row_cb=None):
-        for row in _split_and_strip(text):
-            if row_cb:
-                row = row_cb(row)
-            self._rows.append("".join(self._indents) + row)
-
-
-class TextGenerator(TreeGenerator):
-    def __add__(self, line):
-        self._append_text(line)
-        return self
-
-    def __iter__(self):
-        yield from self._rows
-
-
-class PartialGenerator(TreeGenerator):
-    TYPE = "PARTIAL"
-    TAGS: List[str] = []
-
-    def __init__(self, storage):
-        super().__init__()
-        self.storage = storage
-        self._annotate = False
-        self._running_gen = None
-        self._annotations = []
-        self._annotation_module = self.__class__.__module__ or ""
-
-    def supports_device(self, device: Device) -> bool:
-        if self.__class__.run is PartialGenerator.run:
-            return bool(self._get_vendor_func(device.hw.vendor, "run"))
-        else:
-            return True
-
-    def acl(self, device):
-        acl_func = self._get_vendor_func(device.hw.vendor, "acl")
-        if acl_func:
-            return acl_func(device)
-
-    def acl_safe(self, device):
-        acl_func = self._get_vendor_func(device.hw.vendor, "acl_safe")
-        if acl_func:
-            return acl_func(device)
-
-    def run(self, device) -> Iterable[Union[str, tuple]]:
-        run_func = self._get_vendor_func(device.hw.vendor, "run")
-        if run_func:
-            return run_func(device)
-
-    def get_user_runner(self, device):
-        if self.__class__.run is not PartialGenerator.run:
-            return self.run
-        return self._get_vendor_func(device.hw.vendor, "run")
-
-    def _get_vendor_func(self, vendor: str, func_name: str):
-        attr_name = f"{func_name}_{vendor}"
-        if hasattr(self, attr_name):
-            return getattr(self, attr_name)
-        return None
-
-    # =====
-
-    @classmethod
-    def get_aliases(cls) -> Set[str]:
-        return {cls.__name__, *cls.TAGS}
-
-    def __call__(self, device, annotate=False):
-        self._indents = []
-        self._rows = []
-        self._running_gen = self.run(device)
-        self._annotate = annotate
-
-        if annotate and self.__class__.__module__:
-            self._annotation_module = ".".join(self.__class__.__module__.split(".")[-2:])
-
-        for text in self._running_gen:
-            if isinstance(text, tuple):
-                text = " ".join(map(_filter_str, flatten(text)))
-            else:
-                text = _filter_str(text)
-            self._append_text(text)
-
-        for row in self._rows:
-            assert re.search(r"\bNone\b", row) is None, "Found 'None' in yield result: %s" % (row)
-        if annotate:
-            generated_rows = (add_annotation(x, y) for (x, y) in zip(self._rows, self._annotations))
-        else:
-            generated_rows = self._rows
-        return "\n".join(generated_rows) + "\n"
-
-    def _append_text(self, text):
-        def annotation_cb(row):
-            annotation = "%s:%d" % self.get_running_line()
-            self._annotations.append(annotation)
-            return row
-
-        self._append_text_cb(
-            text,
-            annotation_cb if self._annotate else None
-        )
-
-    def get_running_line(self):
-        if not self._running_gen or not self._running_gen.gi_frame:
-            return (repr(self._running_gen), -1)
-        return self._annotation_module, self._running_gen.gi_frame.f_lineno
-
-    @classmethod
-    def literal(cls, item):
-        return '"{}"'.format(item)
-
-    def __repr__(self):
-        return "<%s>" % self.__class__.__name__
-
-
-class RefGenerator(PartialGenerator):
-    def __init__(self, storage, groups=None):
-        super().__init__(storage)
-        self.groups = groups
-
-    def ref(self, device):
-        if hasattr(self, "ref_" + device.hw.vendor):
-            return getattr(self, "ref_" + device.hw.vendor)(device)
-        return ""
-
-
-class Entire(BaseGenerator):
-    TYPE = "ENTIRE"
-    TAGS: List[str] = []
-    REQUIRED_PACKAGES: FrozenSet[str] = frozenset()
-
-    def __init__(self, storage):
-        self.storage = storage
-        # между генераторами для одного и того же path - выбирается тот что больше
-        if not hasattr(self, "prio"):
-            self.prio = 100
-        self.__device = None
-
-    def supports_device(self, device: Device):
-        return bool(self.path(device))
-
-    def run(self, device) -> Union[None, str, Iterable[Union[str, tuple]]]:
-        raise NotImplementedError
-
-    def reload(self, device) -> Optional[str]:  # pylint: disable=unused-argument
-        return
-
-    def get_reload_cmds(self, device) -> str:
-        ret = self.reload(device) or ""
-        path = self.path(device)
-        if path and device.hw.PC and device.hw.soft.startswith(("Cumulus", "SwitchDev", "SONiC")):
-            parts = []
-            if ret:
-                parts.append(ret)
-            parts.append("/usr/bin/etckeeper commitreload %s" % path)
-            return "\n".join(parts)
-        return ret
-
-    def path(self, device) -> Optional[str]:
-        raise NotImplementedError("Required PATH for ENTIRE generator")
-
-    # pylint: disable=unused-argument
-    def is_safe(self, device) -> bool:
-        """Output gen results when --acl-safe flag is used"""
-        return False
-
-    def read(self, path) -> str:
-        return pkgutil.get_data(__name__, path).decode()
-
-    def mako(self, text, **kwargs) -> str:
-        return mako_render(text, dedent=True, device=self.__device, **kwargs)
-
-    def jinja(self, text, **kwargs) -> str:
-        return jinja_render(text, dedent=True, device=self.__device, **kwargs)
-
-    # =====
-
-    @classmethod
-    def get_aliases(cls) -> Set[str]:
-        return {cls.__name__, *cls.TAGS}
-
-    def __call__(self, device):
-        self.__device = device
-        parts = []
-        run_res = self.run(device)
-        if isinstance(run_res, str):
-            run_res = (run_res,)
-        if run_res is None or not isinstance(run_res, (tuple, types.GeneratorType)):
-            raise Exception("generator %s returns %s" % (self.__class__.__name__, type(run_res)))
-        for text in run_res:
-            if isinstance(text, tuple):
-                text = " ".join(map(_filter_str, flatten(text)))
-            assert re.search(r"\bNone\b", text) is None, "Found 'None' in yield result: %s" % text
-            parts.append(text)
-        return "\n".join(parts)
-
-
->>>>>>> ddbb1192
 def select_generators(gens: GenSelectOptions, classes: Iterable[BaseGenerator]):
     def contains(obj, where):
         if where:
@@ -794,137 +425,4 @@
     if gens.excluded_gens:
         flts.append(lambda c: not contains(c, gens.excluded_gens))
 
-<<<<<<< HEAD
-    return filter(lambda x: all(f(x) for f in flts), classes)
-=======
-    return filter(lambda x: all(f(x) for f in flts), classes)
-
-
-def _split_and_strip(text):
-    if "\n" in text:
-        rows = textwrap.dedent(text).strip().split("\n")
-    else:
-        rows = [text]
-    return rows
-
-
-def _combine_acl_text(
-    partial_results: Dict[str, GeneratorPartialResult],
-    acl_getter: Callable[[GeneratorPartialResult], str]
-) -> str:
-    acl_text = ""
-    for gr in partial_results.values():
-        for line in textwrap.dedent(acl_getter(gr)).split("\n"):
-            if line and not line.isspace():
-                acl_text += line.rstrip()
-                acl_text += fr"  %generator_names={gr.name}"
-                acl_text += "\n"
-    return acl_text
-
-
-class JSONFragment(TreeGenerator):
-    """Generates parts of JSON config file."""
-
-    TYPE = "JSON_FRAGMENT"
-    TAGS: List[str] = []
-
-    def __init__(self, storage: Storage):
-        super().__init__()
-        self.storage = storage
-        self._json_config: Dict[str, Any] = {}
-        self._config_pointer: List[str] = []
-
-        # if two generators edit same file, commands from generator with greater `reload_prio` will be used
-        if not hasattr(self, "reload_prio"):
-            self.reload_prio = 100
-
-    def supports_device(self, device: Device):
-        return bool(self.path(device))
-
-    def path(self, device: Device) -> Optional[str]:
-        raise NotImplementedError("Required PATH for JSON_FRAGMENT generator")
-
-    @classmethod
-    def get_aliases(cls) -> Set[str]:
-        return {cls.__name__, *cls.TAGS}
-
-    def acl(self, device: Device) -> Union[str, List[str]]:
-        """
-        Restrict the generator to a specified ACL using JSON Pointer syntax.
-
-        Expected ACL to be a list of strings, but a single string is also allowed.
-        """
-        raise NotImplementedError("Required ACL for JSON_FRAGMENT generator")
-
-    def run(self, device: Device):
-        raise NotImplementedError
-
-    # pylint: disable=unused-argument
-    def is_safe(self, device: Device) -> bool:
-        """Output gen results when --acl-safe flag is used"""
-        return False
-
-    def get_reload_cmds(self, device: Device) -> str:
-        ret = self.reload(device) or ""
-        return ret
-
-    def reload(self, device) -> Optional[str]:
-        raise NotImplementedError
-
-    @contextlib.contextmanager
-    def block(self, *tokens, indent=None):  # pylint: disable=unused-argument
-        block_str = "".join(map(_filter_str, tokens))
-        self._config_pointer.append(block_str)
-        try:
-            yield
-        finally:
-            self._config_pointer.pop()
-
-    @contextlib.contextmanager
-    def block_piped(self, *tokens, indent=None):  # pylint: disable=unused-argument
-        block_str = "|".join(map(_filter_str, tokens))
-        self._config_pointer.append(block_str)
-        try:
-            yield
-        finally:
-            self._config_pointer.pop()
-
-    def __call__(self, device: Device, annotate: bool = False):
-        for cfg_fragment in self.run(device):
-            self._set_or_replace_dict(self._config_pointer, cfg_fragment)
-        return self._json_config
-
-    def _set_or_replace_dict(self, pointer, value):
-        if not pointer:
-            if self._json_config == {}:
-                self._json_config = value
-            else:
-                self._json_config = [self._json_config, value]
-        else:
-            self._set_dict(self._json_config, pointer, value)
-
-    @classmethod
-    def _to_str(cls, value: Any) -> str:
-        if isinstance(value, str):
-            return value
-        elif isinstance(value, list):
-            return [cls._to_str(x) for x in value]
-        elif isinstance(value, dict):
-            for k, v in value.items():
-                value[k] = cls._to_str(v)
-            return value
-        return str(value)
-
-    @classmethod
-    def _set_dict(cls, cfg, pointer, value):
-        # pointer has at least one key
-        if len(pointer) == 1:
-            if pointer[0] in cfg:
-                cfg[pointer[0]] = [cfg[pointer[0]], cls._to_str(value)]
-            else:
-                cfg[pointer[0]] = cls._to_str(value)
-        else:
-            if pointer[0] not in cfg:
-                cfg[pointer[0]] = {}
-            cls._set_dict(cfg[pointer[0]], pointer[1:], cls._to_str(value))
->>>>>>> ddbb1192
+    return filter(lambda x: all(f(x) for f in flts), classes)