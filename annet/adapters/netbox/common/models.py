from dataclasses import dataclass, field
from datetime import datetime, timezone
from ipaddress import ip_interface, IPv6Interface
from typing import List, Optional, Any, Dict, Sequence, Callable

from annet.annlib.netdev.views.dump import DumpableView
from annet.annlib.netdev.views.hardware import HardwareView
from annet.storage import Storage


@dataclass
class Entity(DumpableView):
    id: int
    name: str

    @property
    def _dump__list_key(self):
        return self.name


@dataclass
class Label:
    value: str
    label: str


@dataclass
class IpFamily:
    value: int
    label: str


@dataclass
class DeviceType:
    id: int
    manufacturer: Entity
    model: str


@dataclass
class DeviceIp(DumpableView):
    id: int
    display: str
    address: str
    family: int

    @property
    def _dump__list_key(self):
        return self.address


@dataclass
class Prefix(DumpableView):
    id: int
    prefix: str
    site: Optional[Entity]
    vrf: Optional[Entity]
    tenant: Optional[Entity]
    vlan: Optional[Entity]
    role: Optional[Entity]
    status: Label
    is_pool: bool
    custom_fields: dict[str, Any]
    created: datetime
    last_updated: datetime
    description: Optional[str] = ""

    @property
    def _dump__list_key(self):
        return self.prefix


@dataclass
class IpAddress(DumpableView):
    id: int
    assigned_object_id: int
    display: str
    family: IpFamily
    address: str
    status: Label
    tags: List[Entity]
    created: datetime
    last_updated: datetime
    prefix: Optional[Prefix] = None
    vrf: Optional[Entity] = None

    @property
    def _dump__list_key(self):
        return self.address


@dataclass
class InterfaceConnectedEndpoint(Entity):
    device: Entity


@dataclass
class InterfaceType:
    value: str
    label: str


@dataclass
class InterfaceMode:
    value: str
    label: str


@dataclass
class InterfaceVlan(Entity):
    vid: int


@dataclass
class Interface(Entity):
    device: Entity
    enabled: bool
    description: str
    type: InterfaceType
    connected_endpoints: Optional[list[InterfaceConnectedEndpoint]]
    mode: Optional[InterfaceMode]
    untagged_vlan: Optional[InterfaceVlan]
    tagged_vlans: Optional[List[InterfaceVlan]]
    display: str = ""
    ip_addresses: List[IpAddress] = field(default_factory=list)
    vrf: Optional[Entity] = None
<<<<<<< HEAD
    lag: Entity | None = None
    lag_min_links: int | None = None

    def add_addr(self, address_mask: str, vrf: str | None) -> None:
        addr = ip_interface(address_mask)
        if vrf is None:
            vrf_obj = None
        else:
            vrf_obj = Entity(id=0, name=vrf)

        if isinstance(addr, IPv6Interface):
            family = IpFamily(value=6, label="IPv6")
        else:
            family = IpFamily(value=4, label="IPv4")
        self.ip_addresses.append(IpAddress(
            id=0,
            display=address_mask,
            address=address_mask,
            vrf=vrf_obj,
            prefix=None,
            family=family,
            created=datetime.now(timezone.utc),
            last_updated=datetime.now(timezone.utc),
            tags=[],
            status=Label(value="active", label="Active"),
            assigned_object_id=self.id,
        ))
=======
    mtu: int | None = None
>>>>>>> 50198447


@dataclass
class NetboxDevice(Entity):
    url: str
    storage: Storage

    display: str
    device_type: DeviceType
    device_role: Entity
    tenant: Optional[Entity]
    platform: Optional[Entity]
    serial: str
    asset_tag: Optional[str]
    site: Entity
    rack: Optional[Entity]
    position: Optional[float]
    face: Optional[Label]
    status: Label
    primary_ip: Optional[DeviceIp]
    primary_ip4: Optional[DeviceIp]
    primary_ip6: Optional[DeviceIp]
    tags: List[Entity]
    custom_fields: Dict[str, Any]
    created: datetime
    last_updated: datetime

    fqdn: str
    hostname: str
    hw: Optional[HardwareView]
    breed: str

    interfaces: List[Interface]
    neighbours: Optional[List["NetboxDevice"]]

    # compat
    @property
    def neighbours_fqdns(self) -> list["str"]:
        return [dev.fqdn for dev in self.neighbours]

    @property
    def neighbours_ids(self):
        return [dev.id for dev in self.neighbours]

    def __hash__(self):
        return hash((self.id, type(self)))

    def __eq__(self, other):
        return type(self) is type(other) and self.url == other.url

    def is_pc(self) -> bool:
        return self.device_type.manufacturer.name == "Mellanox"

    def _make_interface(self, name: str, type: InterfaceType) -> Interface:
        return Interface(
            name=name,
            device=self,
            enabled=True,
            description="",
            type=type,
            id=0,
            vrf=None,
            display=name,
            untagged_vlan=None,
            tagged_vlans=[],
            ip_addresses=[],
            connected_endpoints=[],
            mode=None,
        )

    def make_lag(self, lag: int, ports: Sequence[str], lag_min_links: int | None) -> Interface:
        new_name = f"lag{lag}"  # TODO vendor specific
        lag_interface = self._make_interface(
            name=new_name,
            type=InterfaceType(value="lag", label="Link Aggregation Group (LAG)"),
        )
        lag_interface.lag_min_links = lag_min_links
        for interface in self.interfaces:
            if interface.name in ports:
                interface.lag = lag_interface
        self.interfaces.append(lag_interface)
        return lag_interface

    def add_svi(self, svi: int) -> Interface:
        name = f"Vlan{svi}"
        for interface in self.interfaces:
            if interface.name == name:
                return interface
        interface = self._make_interface(
            name=name,
            type=InterfaceType("virtual", "Virtual")
        )
        self.interfaces.append(interface)
        return interface

    def add_subif(self, interface: str, subif: int) -> Interface:
        name = f"{interface}.{subif}"
        for interface in self.interfaces:
            if interface.name == name:
                return interface
        interface = self._make_interface(
            name=name,
            type=InterfaceType("virtual", "Virtual")
        )
        self.interfaces.append(interface)
        return interface<|MERGE_RESOLUTION|>--- conflicted
+++ resolved
@@ -124,7 +124,7 @@
     display: str = ""
     ip_addresses: List[IpAddress] = field(default_factory=list)
     vrf: Optional[Entity] = None
-<<<<<<< HEAD
+    mtu: int | None = None
     lag: Entity | None = None
     lag_min_links: int | None = None
 
@@ -152,9 +152,6 @@
             status=Label(value="active", label="Active"),
             assigned_object_id=self.id,
         ))
-=======
-    mtu: int | None = None
->>>>>>> 50198447
 
 
 @dataclass
