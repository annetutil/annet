--- conflicted
+++ resolved
@@ -407,11 +407,7 @@
         files_to_download = _get_files_to_download(devices, gens)
         devices_with_files = [device for device in devices if device in files_to_download]
         fetcher = get_fetcher()
-<<<<<<< HEAD
-        fetched_packages, failed_packages = do_async(fetcher.fetch_packages(devices_with_files), new_thread=True)
-=======
         fetched_packages, failed_packages = do_async(fetcher.fetch_packages(devices_with_files))
->>>>>>> ce039400
 
     ctx = OldNewDeviceContext(
         config=config,
